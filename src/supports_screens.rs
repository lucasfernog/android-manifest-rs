use serde::{Deserialize, Serialize};

/// Lets you specify the screen sizes your application supports and enable screen
/// compatibility mode for screens larger than what your application supports.
///
/// It's important that you always use this element in your application to specify the
/// screen sizes your application supports.
///
/// ## `Note:`
/// Screen compatibility mode is not a mode in which you should want your application to
/// run—it causes pixelation and blurring in your UI, due to zooming. The proper way to
/// make your application work well on large screens is to follow the guide to
/// [`Supporting Multiple Screens`] and provide alternative layouts for different screen
/// sizes.
///
/// An application `"supports"` a given screen size if it resizes properly to fill the
/// entire screen. Normal resizing applied by the system works well for most applications
/// and you don't have to do any extra work to make your application work on screens
/// larger than a handset device. However, it's often important that you optimize your
/// application's UI for different screen sizes by providing [`alternative layout
/// resources`]. For instance, you might want to modify the layout of an activity when it
/// is on a tablet compared to when running on a handset device.
/// However, if your application does not work well when resized to fit
/// different screen sizes, you can use the attributes of the
/// `<supports-screens>` element to control whether your application should be
/// distributed to smaller screens or have its UI scaled up `("zoomed")` to fit
/// larger screens using the system's screen compatibility mode. When you have
/// not designed for larger screen sizes and the normal resizing does not
/// achieve the appropriate results, [`screen compatibility mode`] will scale your
/// UI by emulating a normal size screen and medium density, then zooming in so
/// that it fills the entire screen. Beware that this causes pixelation and
/// blurring of your UI, so it's better if you optimize your UI for large
/// screens.
///
/// ## `Note:`
/// Android 3.2 introduces new attributes: `android:requiresSmallestWidthDp`,
/// `android:compatibleWidthLimitDp`, and `android:largestWidthLimitDp`. If
/// you're developing your application for Android 3.2 and higher, you should
/// use these attributes to declare your screen size support, instead of the
/// attributes based on generalized screen sizes.
/// ## `About screen compatibility mode`
/// Screen compatibility mode is a last resort for apps that are not properly
/// designed to take advantage of larger screen sizes. This is not a mode you
/// should want your app to run in since it offers a suboptimal user experience.
/// There are two different versions of screen compatibility mode based on the
/// device version the app is running on. On Android versions 1.6 to 3.1 the
/// system runs your application in a `"postage stamp"` window. It emulates a
/// 320dp x 480dp screen with a black border that fills the remaining area of
/// the screen. On Android 3.2 and up the system draws the layout as it would on
/// a 320dp x 480dp screen then scales it up to fill the screen. This will often
/// cause artifacts such as blurring and pixelation in your UI.
/// For more information read [`Supporting Multiple Screens`].
///
/// ## introduced in:
/// API Level 4
///
/// ## Contained in:
/// [`<manifest>`]
///
/// [`Supporting Multiple Screens`]: https://developer.android.com/guide/practices/screens_support
/// [`alternative layout resources`]: https://developer.android.com/guide/topics/resources/providing-resources#AlternativeResources
/// [`screen compatibility mode`]: https://developer.android.com/guide/topics/manifest/supports-screens-element#compat-mode
/// [`<manifest>`]: crate::Manifest
#[derive(Debug, Deserialize, Serialize, PartialEq, Default)]
#[serde(rename = "supports-screens")]
pub struct SupportsScreens {
    /// Indicates whether the application is resizeable for different screen sizes. This
    /// attribute is true, by default. If set false, the system will run your
    /// application in [`screen compatibility mode`] on large screens. This attribute
    /// is deprecated. It was introduced to help applications transition from Android
    /// 1.5 to 1.6, when support for multiple screens was first introduced. You should
    /// not use it.
    ///
    /// [`screen compatibility mode`]: https://developer.android.com/guide/topics/manifest/supports-screens-element#compat-mode
    #[serde(rename = "android:resizeable")]
    pub resizeable: Option<bool>,
    /// Indicates whether the application supports smaller screen form-factors. A small
    /// screen is defined as one with a smaller aspect ratio than the `"normal"`
    /// (traditional HVGA) screen. An application that does not support small screens
    /// will not be available for small screen devices from external services (such as
    /// Google Play), because there is little the platform can do to make such an
    /// application work on a smaller screen. This is `"true"` by default.
    #[serde(rename = "android:smallScreens")]
    pub small_screens: Option<bool>,
    /// Indicates whether an application supports the "normal" screen form-factors.
    /// Traditionally this is an HVGA medium density screen, but WQVGA low density and
    /// WVGA high density are also considered to be normal. This attribute is "true"
    /// by default.
    #[serde(rename = "android:normalScreens")]
    pub normal_screens: Option<bool>,
    /// Indicates whether the application supports larger screen form-factors. A large
    /// screen is defined as a screen that is significantly larger than a "normal"
    /// handset screen, and thus might require some special care on the application's
    /// part to make good use of it, though it may rely on resizing by the system to
    /// fill the screen. The default value for this actually varies between some
    /// versions, so it's better if you explicitly declare this attribute at all
    /// times. Beware that setting it "false" will generally enable [`screen
    /// compatibility mode`].
    ///
    /// [`screen compatibility mode`]: https://developer.android.com/guide/topics/manifest/supports-screens-element#compat-mode
    #[serde(rename = "android:largeScreens")]
    pub large_screens: Option<bool>,
    /// Indicates whether the application supports extra large screen form-factors. An
    /// xlarge screen is defined as a screen that is significantly larger than a
    /// "large" screen, such as a tablet (or something larger) and may require special
    /// care on the application's part to make good use of it, though it may rely on
    /// resizing by the system to fill the screen. The default value for this actually
    /// varies between some versions, so it's better if you explicitly declare
    /// this attribute at all times. Beware that setting it "false" will
    /// generally enable [`screen compatibility mode`]. This attribute was
    /// introduced in API level 9.
    ///
    /// [`screen compatibility mode`]: https://developer.android.com/guide/topics/manifest/supports-screens-element#compat-mode
    #[serde(rename = "android:xlargeScreens")]
    pub xlarge_screens: Option<bool>,
    /// Indicates whether the application includes resources to accommodate any screen
    /// density. For applications that support Android 1.6 (API level 4) and higher,
    /// this is "true" by default and you should not set it "false" unless you're
    /// absolutely certain that it's necessary for your application to work. The only
    /// time it might be necessary to disable this is if your app directly manipulates
    /// bitmaps (see the [`Supporting Multiple Screens`] document for more
    /// information).
    ///
    /// [`Supporting Multiple Screens`]: https://developer.android.com/guide/practices/screens_support
    #[serde(rename = "android:anyDensity")]
    pub any_density: Option<bool>,
    /// Specifies the minimum smallestWidth required. The smallestWidth is the shortest
    /// dimension of the screen space (in dp units) that must be available to your
    /// application UI—that is, the shortest of the available screen's two dimensions.
    /// So, in order for a device to be considered compatible with your application,
    /// the device's smallestWidth must be equal to or greater than this value.
    /// (Usually, the value you supply for this is the "smallest width" that your
    /// layout supports, regardless of the screen's current orientation.) For example,
    /// a typical handset screen has a smallestWidth of 320dp, a 7" tablet has a
    /// smallestWidth of 600dp, and a 10" tablet has a smallestWidth of 720dp. These
    /// values are generally the smallestWidth because they are the shortest dimension
    /// of the screen's available space. The size against which your value
    /// is compared takes into account screen decorations and system UI. For
    /// example, if the device has some persistent UI elements on the display,
    /// the system declares the device's smallestWidth as one that is smaller
    /// than the actual screen size, accounting for these UI elements
    /// because those are screen pixels not available for your UI. Thus, the
    /// value you use should be the minimum width required by your layout,
    /// regardless of the screen's current orientation. The size against
    /// which your value is compared takes into account screen decorations and
    /// system UI. For example, if the device has some persistent UI elements on
    /// the display, the system declares the device's smallestWidth as one
    /// that is smaller than the actual screen size, accounting for these UI
    /// elements because those are screen pixels not available for your UI.
    /// Thus, the value you use should be the minimum width required by your
    /// layout, regardless of the screen's current orientation.
    /// If your application properly resizes for smaller screen sizes (down to
    /// the small size or a minimum width of 320dp), you do not need to use this
    /// attribute. Otherwise, you should use a value for this attribute that
    /// matches the smallest value used by your application for the [`smallest screen
    /// width qualifier`] (sw<N>dp). ## Caution:
    /// The Android system does
    /// not pay attention to this attribute, so it does not affect how your
    /// application behaves at runtime. Instead, it is used to enable filtering
    /// for your application on services such as Google Play.
    /// However, Google Play currently does not support this attribute for
    /// filtering (on Android 3.2), so you should continue using the other size
    /// attributes if your application does not support small screens.
    ///
    /// [`smallest screen width qualifier`]: https://developer.android.com/guide/topics/resources/providing-resources#SmallestScreenWidthQualifier
    #[serde(rename = "android:requiresSmallestWidthDp")]
    pub requires_smallest_width_dp: Option<i32>,
    /// This attribute allows you to enable [`screen compatibility mode`] as a
    /// user-optional feature by specifying the maximum "smallest screen width"
    /// for which your application is designed. If the smallest side of a
    /// device's available screen is greater than your value here, users can
    /// still install your application, but are offered to run it in screen
    /// compatibility mode. By default, screen compatibility mode is
    /// disabled and your layout is resized to fit the screen as usual, but a
    /// button is available in the system bar that allows the user to toggle
    /// screen compatibility mode on and off. If your application is
    /// compatible with all screen sizes and its layout properly resizes, you do
    /// not need to use this attribute.
    /// ## Note:
    /// Currently, screen
    /// compatibility mode emulates only handset screens with a 320dp width, so
    /// screen compatibility mode is not applied if your value for
    /// android:compatibleWidthLimitDp is larger than 320.
    ///
    /// [`screen compatibility mode`]: https://developer.android.com/guide/topics/manifest/supports-screens-element#compat-mode`
    #[serde(rename = "android:compatibleWidthLimitDp")]
    pub compatible_width_limit_dp: Option<i32>,
    /// This attribute allows you to force-enable screen compatibility mode by specifying
    /// the maximum "smallest screen width" for which your application is designed. If
    /// the smallest side of a device's available screen is greater than your value
    /// here, the application runs in screen compatibility mode with no way for the
    /// user to disable it. If your application is compatible with all screen sizes
    /// and its layout properly resizes, you do not need to use this attribute.
    /// Otherwise, you should first consider using the android:compatibleWidthLimitDp
    /// attribute. You should use the android:largestWidthLimitDp attribute only
    /// when your application is functionally broken when resized for larger
    /// screens and screen compatibility mode is the only way that users should
    /// use your application.
    /// ## Note:
    /// Currently, screen compatibility mode
    /// emulates only handset screens with a 320dp width, so screen
    /// compatibility mode is not applied if your value for
    /// [`android:largestWidthLimitDp`] is larger than 320.
    ///
    /// [`android:largestWidthLimitDp`]:
<<<<<<< HEAD
    /// crate::SupportsScreens#structfield.largest_width_limit_d
=======
    /// crate::SupportsScreens#structfield.compatible_width_limit_dp
>>>>>>> b9d5cfaf
    #[serde(rename = "android:largestWidthLimitDp")]
    pub largest_width_limit_dp: Option<i32>,
}<|MERGE_RESOLUTION|>--- conflicted
+++ resolved
@@ -202,12 +202,7 @@
     /// compatibility mode is not applied if your value for
     /// [`android:largestWidthLimitDp`] is larger than 320.
     ///
-    /// [`android:largestWidthLimitDp`]:
-<<<<<<< HEAD
-    /// crate::SupportsScreens#structfield.largest_width_limit_d
-=======
-    /// crate::SupportsScreens#structfield.compatible_width_limit_dp
->>>>>>> b9d5cfaf
+    /// [`android:largestWidthLimitDp`]: crate::SupportsScreens#structfield.compatible_width_limit_dp
     #[serde(rename = "android:largestWidthLimitDp")]
     pub largest_width_limit_dp: Option<i32>,
 }